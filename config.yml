dirs:
<<<<<<< HEAD
   exp: /lus/h2resw01/scratch/ccpd/ece4 
   tmp: /ec/res4/scratch/ccjh/ece4/ECmean4/table/
   tab: /ec/res4/scratch/ccjh/ece4/ECmean4/table/
   clm: /perm/ccpd/ecearth4/ECmean4/climatology
=======
   exp: $SCRATCH/ece4 
   tmp: $SCRATCH/ece4/ECmean4/table
   tab: $SCRATCH/ece4/ECmean4/table
   clm: $PERM/ecearth4/ECmean4/climatology
>>>>>>> 836ca431

global:
  atm_vars:
    field: [tas, psl, pr, evspsbl, pme, clt, cll, clm, clh, pr_oce, pme_oce, pr_land, pme_land]
    radiation: [net_toa, rsnt, rlnt, rsntcs, rlntcs, swcf, lwcf, rsns, rlns, hfss, hfls, net_sfc_nosn, net_sfc, toamsfc_nosn, toamsfc]
  tab_vars: [rsnt, rlnt, net_toa, rsns, rlns, hfss, hfls, swcf, lwcf, net_sfc, toamsfc, tas, clt, cll, clm, clh, pr, pme, psl]

PI: 
  2d_vars:
    field: [tas, psl, pr, tauu, tauv]
  3d_vars: 
    field: [ta, ua, va, hus]
  oce_vars: 
    field: [tos]<|MERGE_RESOLUTION|>--- conflicted
+++ resolved
@@ -1,15 +1,8 @@
 dirs:
-<<<<<<< HEAD
-   exp: /lus/h2resw01/scratch/ccpd/ece4 
-   tmp: /ec/res4/scratch/ccjh/ece4/ECmean4/table/
-   tab: /ec/res4/scratch/ccjh/ece4/ECmean4/table/
-   clm: /perm/ccpd/ecearth4/ECmean4/climatology
-=======
    exp: $SCRATCH/ece4 
    tmp: $SCRATCH/ece4/ECmean4/table
    tab: $SCRATCH/ece4/ECmean4/table
    clm: $PERM/ecearth4/ECmean4/climatology
->>>>>>> 836ca431
 
 global:
   atm_vars:
