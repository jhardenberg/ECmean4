--- conflicted
+++ resolved
@@ -4,21 +4,15 @@
    tab: /ec/res4/scratch/ccpd/ece4
    clm: /home/ccpd/perm/ecearth4/ECmean4/climatology
 
-<<<<<<< HEAD
 global:
   atm_vars:
     field: [tas, psl, pr, evspsbl, cll, clm, clh]
-    radiation: [rsnt, rlnt, rsns, rlns, hfss, hfls, rsntcs, rlntcs, net_toa, net_sfc, toa_sfc]
+    radiation: [rsnt, rlnt, rsns, rlns, hfss, hfls, rsntcs, rlntcs, net_toa, net_sfc_nosn, toamsfc_nosn]
+  tab_vars: [rsnt, rlnt, net_toa, rsns, rlns, hfss, hfls, swcf, lwcf, net_sfc_nosn, toamsfc_nosn, tas, clt, cll, clm, clh, pr, pme, psl]
+
 
 PI: 
   2d_vars:
     field: [tas, psl, pr, tauu, tauv]
   3d_vars: 
-    field: [ua]
-=======
-atm_vars:
-   field: [tas, psl, pr, evspsbl, cll, clm, clh, clt, pme]
-   radiation: [rsnt, rlnt, rsns, rlns, hfss, hfls, rsntcs, rlntcs, swcf, lwcf, net_toa, net_sfc_nosn, toamsfc_nosn]
-
-tab_vars: [rsnt, rlnt, net_toa, rsns, rlns, hfss, hfls, swcf, lwcf, net_sfc_nosn, toamsfc_nosn, tas, clt, cll, clm, clh, pr, pme, psl]
->>>>>>> 31a17133
+    field: [ua]